--- conflicted
+++ resolved
@@ -17,7 +17,6 @@
   private val requests = new mutable.Queue[Promise[A]]
 
   def reserve() = synchronized {
-    println("reserve with items.size: " + items.size)
     if (items.isEmpty) {
       val future = new Promise[A]
       requests += future
@@ -40,7 +39,7 @@
   }
 }
 
-abstract class FactoryPool[E <: Throwable, A](numItems: Int) extends Pool[A] {
+abstract class FactoryPool[A](numItems: Int) extends Pool[A] {
   private val healthyQueue = new HealthyQueue[A](makeItem _, numItems, isHealthy(_))
   private val simplePool = new SimplePool[A](healthyQueue)
 
@@ -62,16 +61,11 @@
 {
   val self = new mutable.Queue[Future[A]]
   0.until(numItems) foreach { _ => self += makeItem() }
-  println("size: " + size)
 
-<<<<<<< HEAD
-  override def +=(item: Future[E, A]) = {
+  override def +=(item: Future[A]) = {
     synchronized { self += item }
     this
   }
-=======
-  override def +=(item: Future[A]) = synchronized { self += item }
->>>>>>> 9e155ee9
 
   override def dequeue() = synchronized {
     if (isEmpty) throw new NoSuchElementException("queue empty")
